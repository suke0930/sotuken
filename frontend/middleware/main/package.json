{
  "name": "front_driver",
  "version": "0.0.1",
  "description": "middle ware driver",
  "main": "dist/index.js",
  "scripts": {
    "test": "echo \"Error: no test specified\" && exit 1",
    "build": "tsc",
    "start": "npx ts-node index.ts",
    "dev": "npx ts-node index.ts",
    "api": "npx ts-node backend/server.ts",
    "api:dev": "npx ts-node backend/server.ts"
  },
  "keywords": [
    "devlop"
  ],
  "author": "suke",
  "license": "MIT",
  "dependencies": {
    "@types/bcrypt": "^6.0.0",
    "@types/cookie-parser": "^1.4.10",
    "@types/cors": "^2.8.19",
    "@types/express": "^5.0.3",
    "@types/express-session": "^1.18.2",
    "@types/express-ws": "^3.0.6",
    "@types/node": "^24.9.1",
    "@types/node-forge": "^1.3.14",
    "@types/throttle": "^1.0.4",
    "@types/uuid": "^10.0.0",
    "adm-zip": "^0.5.16",
    "axios": "^1.12.2",
    "bcrypt": "^6.0.0",
    "connect-mongo": "^5.1.0",
    "cookie-parser": "^1.4.7",
    "cors": "^2.8.5",
    "express": "^5.1.0",
    "express-session": "^1.18.2",
    "express-ws": "^5.0.2",
    "node-forge": "^1.3.1",
<<<<<<< HEAD
    "tar": "^6.2.1",
=======
    "pino": "^10.1.0",
    "pino-pretty": "^13.1.2",
>>>>>>> 6faff457
    "throttle": "^1.0.3",
    "typescript": "^5.9.2",
    "uuid": "^13.0.0",
    "ws": "^8.18.3"
  },
  "devDependencies": {
    "@types/adm-zip": "^0.5.7",
    "@types/cookie-parser": "^1.4.10",
    "@types/node-forge": "^1.3.14",
    "@types/tar": "^6.1.13"
  }
}<|MERGE_RESOLUTION|>--- conflicted
+++ resolved
@@ -37,12 +37,8 @@
     "express-session": "^1.18.2",
     "express-ws": "^5.0.2",
     "node-forge": "^1.3.1",
-<<<<<<< HEAD
-    "tar": "^6.2.1",
-=======
     "pino": "^10.1.0",
     "pino-pretty": "^13.1.2",
->>>>>>> 6faff457
     "throttle": "^1.0.3",
     "typescript": "^5.9.2",
     "uuid": "^13.0.0",
